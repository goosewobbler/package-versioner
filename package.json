{
  "name": "package-versioner",
  "description": "A lightweight yet powerful CLI tool for automated semantic versioning based on Git history and conventional commits.",
<<<<<<< HEAD
  "version": "1.2.0",
=======
  "version": "0.5.4",
>>>>>>> bcc4d714
  "type": "module",
  "main": "./dist/index.js",
  "module": "./dist/index.mjs",
  "types": "./dist/index.d.ts",
  "author": {
    "name": "Sam Maister",
    "email": "goosewobbler@protonmail.com"
  },
  "repository": {
    "type": "git",
    "url": "https://github.com/goosewobbler/package-versioner",
    "homepage": "https://github.com/goosewobbler/package-versioner"
  },
  "keywords": [
    "version",
    "semver",
    "git",
    "package"
  ],
  "license": "MIT",
  "files": [
    "dist/**",
    "docs/**",
    "package-versioner.schema.json"
  ],
  "bin": {
    "package-versioner": "./dist/index.js"
  },
  "scripts": {
    "build": "tsup src/index.ts --format esm,cjs --dts",
    "dev": "tsup src/index.ts --format esm,cjs --watch --dts",
    "clean": "rm -rf node_modules && rm -rf dist",
    "test": "vitest run --coverage",
    "test:watch": "vitest --coverage",
    "lint": "biome check .",
    "lint:fix": "biome check --write .",
    "format": "biome format --write .",
    "format:check": "biome format .",
    "fix": "pnpm run lint:fix && pnpm run format",
    "prepare": "husky"
  },
  "lint-staged": {
<<<<<<< HEAD
    "*.{js,ts,jsx,tsx}": ["biome check --write", "biome format --write"]
=======
    "*.{js,ts,jsx,tsx}": [
      "biome check --apply",
      "biome format --write"
    ]
>>>>>>> bcc4d714
  },
  "devDependencies": {
    "@biomejs/biome": "^1.9.4",
    "@types/figlet": "^1.5.5",
    "@types/node": "^22.14.1",
    "@types/semver": "^7.3.13",
    "@vitest/coverage-v8": "^3.1.1",
    "husky": "^9.1.7",
    "lint-staged": "^15.5.1",
    "tsup": "^8.4.0",
    "typescript": "^5.8.3",
    "vitest": "^3.1.1"
  },
  "dependencies": {
    "@manypkg/get-packages": "^2.2.2",
    "chalk": "^5.4.1",
    "commander": "^13.1.0",
    "conventional-changelog-angular": "^8.0.0",
    "conventional-recommended-bump": "^11.0.0",
    "figlet": "^1.8.1",
    "git-semver-tags": "^8.0.0",
    "semver": "^7.7.1",
    "smol-toml": "^1.3.4"
  },
  "packageManager": "pnpm@10.8.0+sha512.0e82714d1b5b43c74610193cb20734897c1d00de89d0e18420aebc5977fa13d780a9cb05734624e81ebd81cc876cd464794850641c48b9544326b5622ca29971"
}<|MERGE_RESOLUTION|>--- conflicted
+++ resolved
@@ -1,11 +1,7 @@
 {
   "name": "package-versioner",
   "description": "A lightweight yet powerful CLI tool for automated semantic versioning based on Git history and conventional commits.",
-<<<<<<< HEAD
-  "version": "1.2.0",
-=======
   "version": "0.5.4",
->>>>>>> bcc4d714
   "type": "module",
   "main": "./dist/index.js",
   "module": "./dist/index.mjs",
@@ -48,14 +44,7 @@
     "prepare": "husky"
   },
   "lint-staged": {
-<<<<<<< HEAD
     "*.{js,ts,jsx,tsx}": ["biome check --write", "biome format --write"]
-=======
-    "*.{js,ts,jsx,tsx}": [
-      "biome check --apply",
-      "biome format --write"
-    ]
->>>>>>> bcc4d714
   },
   "devDependencies": {
     "@biomejs/biome": "^1.9.4",
